{
  "imports": {
    "@deno/graph": "jsr:@deno/graph@^0.74",
    "@deno/doc": "jsr:@deno/doc@0.137",
    "npm:/typescript": "npm:typescript@5.4.4",
    "automation/": "https://raw.githubusercontent.com/denoland/automation/0.10.0/",
    "graphviz": "npm:node-graphviz@^0.1.1",

    "@std/archive": "jsr:@std/archive@^0.225.2",
    "@std/assert": "jsr:@std/assert@^1.0.4",
    "@std/async": "jsr:@std/async@^1.0.5",
    "@std/bytes": "jsr:@std/bytes@^1.0.2",
    "@std/cache": "jsr:@std/cache@^0.1.2",
    "@std/cli": "jsr:@std/cli@^1.0.5",
    "@std/collections": "jsr:@std/collections@^1.0.5",
    "@std/crypto": "jsr:@std/crypto@^1.0.3",
    "@std/csv": "jsr:@std/csv@^1.0.3",
    "@std/data-structures": "jsr:@std/data-structures@^1.0.2",
    "@std/datetime": "jsr:@std/datetime@^0.225.2",
    "@std/dotenv": "jsr:@std/dotenv@^0.225.2",
    "@std/encoding": "jsr:@std/encoding@^1.0.4",
    "@std/expect": "jsr:@std/expect@^1.0.2",
    "@std/fmt": "jsr:@std/fmt@^1.0.2",
    "@std/front-matter": "jsr:@std/front-matter@^1.0.4",
    "@std/fs": "jsr:@std/fs@^1.0.3",
    "@std/html": "jsr:@std/html@^1.0.2",
    "@std/http": "jsr:@std/http@^1.0.5",
    "@std/ini": "jsr:@std/ini@^1.0.0-rc.4",
    "@std/internal": "jsr:@std/internal@^1.0.3",
    "@std/io": "jsr:@std/io@^0.224.7",
    "@std/json": "jsr:@std/json@^1.0.0",
    "@std/jsonc": "jsr:@std/jsonc@^1.0.1",
    "@std/log": "jsr:@std/log@^0.224.7",
    "@std/media-types": "jsr:@std/media-types@^1.0.3",
    "@std/msgpack": "jsr:@std/msgpack@^1.0.2",
    "@std/net": "jsr:@std/net@^1.0.2",
    "@std/path": "jsr:@std/path@^1.0.4",
    "@std/regexp": "jsr:@std/regexp@^1.0.0",
<<<<<<< HEAD
    "@std/random": "jsr:@std/random@^0.1.0",
    "@std/semver": "jsr:@std/semver@^1.0.2",
    "@std/streams": "jsr:@std/streams@^1.0.3",
    "@std/testing": "jsr:@std/testing@^1.0.1",
    "@std/text": "jsr:@std/text@^1.0.4",
=======
    "@std/semver": "jsr:@std/semver@^1.0.3",
    "@std/streams": "jsr:@std/streams@^1.0.4",
    "@std/tar": "jsr:@std/tar@^0.1.0",
    "@std/testing": "jsr:@std/testing@^1.0.2",
    "@std/text": "jsr:@std/text@^1.0.5",
>>>>>>> 67e9cfa0
    "@std/toml": "jsr:@std/toml@^1.0.1",
    "@std/ulid": "jsr:@std/ulid@^1.0.0",
    "@std/url": "jsr:@std/url@^0.225.1",
    "@std/uuid": "jsr:@std/uuid@^1.0.3",
    "@std/webgpu": "jsr:@std/webgpu@^0.224.7",
    "@std/yaml": "jsr:@std/yaml@^1.0.5"
  }
}<|MERGE_RESOLUTION|>--- conflicted
+++ resolved
@@ -36,19 +36,12 @@
     "@std/net": "jsr:@std/net@^1.0.2",
     "@std/path": "jsr:@std/path@^1.0.4",
     "@std/regexp": "jsr:@std/regexp@^1.0.0",
-<<<<<<< HEAD
     "@std/random": "jsr:@std/random@^0.1.0",
-    "@std/semver": "jsr:@std/semver@^1.0.2",
-    "@std/streams": "jsr:@std/streams@^1.0.3",
-    "@std/testing": "jsr:@std/testing@^1.0.1",
-    "@std/text": "jsr:@std/text@^1.0.4",
-=======
     "@std/semver": "jsr:@std/semver@^1.0.3",
     "@std/streams": "jsr:@std/streams@^1.0.4",
     "@std/tar": "jsr:@std/tar@^0.1.0",
     "@std/testing": "jsr:@std/testing@^1.0.2",
     "@std/text": "jsr:@std/text@^1.0.5",
->>>>>>> 67e9cfa0
     "@std/toml": "jsr:@std/toml@^1.0.1",
     "@std/ulid": "jsr:@std/ulid@^1.0.0",
     "@std/url": "jsr:@std/url@^0.225.1",
